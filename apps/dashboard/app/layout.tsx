import "./globals.css";

import { Databuddy } from "@databuddy/sdk";
import type { Metadata, Viewport } from "next";
import { Geist, Geist_Mono } from "next/font/google";
import NextTopLoader from "nextjs-toploader";
import { Toaster } from "sonner";
import Providers from "./providers";

const geist = Geist({
  subsets: ["latin"],
  display: "swap",
  variable: "--font-geist",
});

const geistMono = Geist_Mono({
  subsets: ["latin"],
  display: "swap",
  variable: "--font-geist-mono",
});

export const metadata: Metadata = {
  metadataBase: new URL(process.env.NEXT_PUBLIC_APP_URL || "https://app.databuddy.cc"),
  title: {
    template: "%s | Databuddy Dashboard",
    default: "Databuddy Dashboard",
  },
  description:
    "Powerful analytics dashboard for your websites. Track visitors, monitor performance, and gain insights into your audience.",
  keywords: [
    "analytics",
    "dashboard",
    "monitoring",
    "statistics",
    "web analytics",
    "tracking",
    "website insights",
    "visitor analytics",
    "performance monitoring",
    "user behavior",
  ],
  authors: [{ name: "Databuddy", url: "https://www.databuddy.cc" }],
  creator: "Databuddy",
  publisher: "Databuddy",
  openGraph: {
    type: "website",
    locale: "en_US",
    url: "https://app.databuddy.cc",
    title: "Databuddy Dashboard",
    description:
      "Powerful analytics dashboard for your websites. Track visitors, monitor performance, and gain insights into your audience.",
    siteName: "Databuddy Dashboard",
    images: [
      {
        url: "/og-image.webp",
        width: 1200,
        height: 630,
        alt: "Databuddy Dashboard Preview",
      },
    ],
  },
  twitter: {
    card: "summary_large_image",
    title: "Databuddy Dashboard",
    description:
      "Powerful analytics dashboard for your websites. Track visitors, monitor performance, and gain insights into your audience.",
    images: ["/og-image.webp"],
    creator: "@databuddy",
  },
  robots: {
    index: true,
    follow: true,
    googleBot: {
      index: true,
      follow: true,
      "max-video-preview": -1,
      "max-image-preview": "large",
      "max-snippet": -1,
    },
  },
  alternates: {
    canonical: "https://app.databuddy.cc",
  },
  icons: {
    icon: "/favicon.ico",
    shortcut: "/favicon.ico",
    apple: "/favicon.ico",
    other: { rel: "icon", url: "/favicon.ico" },
  },
};

export const viewport: Viewport = {
  themeColor: [
    { media: "(prefers-color-scheme: light)", color: "white" },
    { media: "(prefers-color-scheme: dark)", color: "#1a1a1a" },
  ],
  width: "device-width",
  initialScale: 1,
  maximumScale: 5,
  userScalable: true,
};

export default function RootLayout({
  children,
}: Readonly<{
  children: React.ReactNode;
}>) {
  const isLocalhost = process.env.NODE_ENV === "development";

  return (
    <html
      className={`${geist.variable} ${geistMono.variable} h-full`}
      lang="en"
      suppressHydrationWarning
    >
      <head />
      <Databuddy
<<<<<<< HEAD
        clientId={isLocalhost ? "5ced32e5-0219-4e75-a18a-ad9826f85698" : "3ed1fce1-5a56-4cb6-a977-66864f6d18e3"}
        apiUrl="http://localhost:4001"
        trackWebVitals={true}
=======
        clientId={
          isLocalhost
            ? "5ced32e5-0219-4e75-a18a-ad9826f85698"
            : "3ed1fce1-5a56-4cb6-a977-66864f6d18e3"
        }
>>>>>>> 12d78d56
        trackAttributes={true}
        trackErrors={true}
        trackPerformance={true}
        trackScreenViews={true}
        trackWebVitals={true}
      />
      <body className="flex h-full min-h-screen flex-col bg-background text-foreground antialiased">
        <Providers>
          <NextTopLoader color="hsl(var(--primary))" height={2} showSpinner={false} />
          <main className="flex-1">{children}</main>
        </Providers>
        <Toaster closeButton duration={1500} position="top-center" richColors />
      </body>
    </html>
  );
}<|MERGE_RESOLUTION|>--- conflicted
+++ resolved
@@ -115,17 +115,9 @@
     >
       <head />
       <Databuddy
-<<<<<<< HEAD
         clientId={isLocalhost ? "5ced32e5-0219-4e75-a18a-ad9826f85698" : "3ed1fce1-5a56-4cb6-a977-66864f6d18e3"}
         apiUrl="http://localhost:4001"
         trackWebVitals={true}
-=======
-        clientId={
-          isLocalhost
-            ? "5ced32e5-0219-4e75-a18a-ad9826f85698"
-            : "3ed1fce1-5a56-4cb6-a977-66864f6d18e3"
-        }
->>>>>>> 12d78d56
         trackAttributes={true}
         trackErrors={true}
         trackPerformance={true}
