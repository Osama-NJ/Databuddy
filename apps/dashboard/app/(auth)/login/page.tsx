'use client';

import { signIn } from '@databuddy/auth/client';
import {
	EyeIcon,
	EyeSlashIcon,
	GithubLogoIcon,
	GoogleLogoIcon,
	SparkleIcon,
	SpinnerIcon,
} from '@phosphor-icons/react';
import Link from 'next/link';
import { useRouter } from 'next/navigation';
import { Suspense, useEffect, useState } from 'react';
import { toast } from 'sonner';
import { Button } from '@/components/ui/button';
import { Input } from '@/components/ui/input';
import { Label } from '@/components/ui/label';
import { Separator } from '@/components/ui/separator';

function LoginPage() {
	const router = useRouter();
	const [isLoading, setIsLoading] = useState(false);
	const [email, setEmail] = useState('');
	const [password, setPassword] = useState('');
	const [showPassword, setShowPassword] = useState(false);
	const [lastUsed, setLastUsed] = useState<string | null>(null);

	useEffect(() => {
		setLastUsed(localStorage.getItem('lastUsedLogin'));
	}, []);

	const handleGoogleLogin = () => {
		setIsLoading(true);
		signIn.social({
			provider: 'google',
			callbackURL: '/websites',
			newUserCallbackURL: '/onboarding',
			fetchOptions: {
				onSuccess: () => {
					localStorage.setItem('lastUsedLogin', 'google');
				},
				onError: () => {
					setIsLoading(false);
					toast.error('Google login failed. Please try again.');
				},
			},
		});
	};

	const handleGithubLogin = () => {
		setIsLoading(true);
		signIn.social({
			provider: 'github',
			callbackURL: '/websites',
			newUserCallbackURL: '/onboarding',
			fetchOptions: {
				onSuccess: () => {
					localStorage.setItem('lastUsedLogin', 'github');
				},
				onError: () => {
					setIsLoading(false);
					toast.error('GitHub login failed. Please try again.');
				},
			},
		});
	};

	const handleEmailPasswordLogin = async (e: React.FormEvent) => {
		e.preventDefault();
		if (!(email && password)) {
			toast.error('Please enter both email and password');
			return;
		}

		setIsLoading(true);

		await signIn.email({
			email,
			password,
			callbackURL: '/websites',
			fetchOptions: {
				onSuccess: () => {
					localStorage.setItem('lastUsedLogin', 'email');
				},
				onError: (error) => {
					setIsLoading(false);
					if (
						error?.error?.code === 'EMAIL_NOT_VERIFIED' ||
						error?.error?.message?.toLowerCase().includes('not verified')
					) {
						router.push(
							`/login/verification-needed?email=${encodeURIComponent(email)}`
						);
					} else {
						toast.error(
							error?.error?.message ||
								'Login failed. Please check your credentials and try again.'
						);
					}
				},
			},
		});

		setIsLoading(false);
	};

	return (
		<>
			<div className="-mt-8 mb-8 text-center">
				<h1 className="font-bold text-2xl text-foreground">Welcome back</h1>
				<p className="mt-2 text-muted-foreground">
					Sign in to your account to continue your journey with Databuddy
				</p>
			</div>
			<div className="relative overflow-hidden p-6">
				<div className="-top-40 -right-40 pointer-events-none absolute h-80 w-80 rounded-full blur-3xl" />
				<div className="-bottom-40 -left-40 pointer-events-none absolute h-80 w-80 rounded-full blur-3xl" />
				<div className="relative z-10">
					<div className="space-y-6">
<<<<<<< HEAD
						<div className="grid grid-cols-1 gap-3 lg:grid-cols-2 -mt-2">
=======
						<div className="-mt-2 grid grid-cols-1 gap-3 sm:grid-cols-2">
>>>>>>> 58eac131
							<Button
								className="relative flex h-11 w-full cursor-pointer items-center justify-center transition-all duration-200 hover:bg-primary/5"
								disabled={isLoading}
								onClick={handleGithubLogin}
								type="button"
								variant="outline"
							>
								<GithubLogoIcon className="mr-2 h-5 w-5" />
								<span>Sign in with GitHub</span>
								{lastUsed === 'github' && (
									<span className="-top-4 -right-0.5 absolute inline-flex items-center rounded-full border border-primary/20 bg-primary/10 px-1.5 py-0.5 font-medium text-primary text-xs">
										Last used
									</span>
								)}
							</Button>
							<Button
								className="relative flex h-11 w-full cursor-pointer items-center justify-center transition-all duration-200 hover:bg-primary/5"
								disabled={isLoading}
								onClick={handleGoogleLogin}
								type="button"
								variant="outline"
							>
								<GoogleLogoIcon className="mr-2 h-5 w-5" />
								<span>Sign in with Google</span>
								{lastUsed === 'google' && (
									<span className="-top-4 -right-0.5 absolute inline-flex items-center rounded-full border border-primary/20 bg-primary/10 px-1.5 py-0.5 font-medium text-primary text-xs">
										Last used
									</span>
								)}
							</Button>
						</div>
						<div className="relative">
							<div className="absolute inset-0 flex items-center">
								<Separator className="w-full" />
							</div>
							<div className="relative flex justify-center">
								<span className="bg-card px-4 font-medium text-muted-foreground text-sm">
									or continue with
								</span>
							</div>
						</div>
						<form className="space-y-4" onSubmit={handleEmailPasswordLogin}>
							<div className="space-y-2">
								<Label className="font-medium text-foreground" htmlFor="email">
									Email<span className="text-blue-700">*</span>
								</Label>
								<div className="relative">
									<Input
										autoComplete="email"
										className="h-11 border-none bg-input text-foreground transition-all duration-200 placeholder:text-muted-foreground/50 focus:ring-2 focus:ring-primary/20"
										id="email"
										name="email"
										onChange={(e) => setEmail(e.target.value)}
										placeholder="Enter your email"
										required
										type="email"
										value={email}
									/>
									{lastUsed === 'email' && (
										<span className="-translate-y-1/2 absolute top-1/2 right-2 inline-flex items-center rounded-full border border-primary/20 bg-primary/10 px-1.5 py-0.5 font-medium text-primary text-xs sm:px-2">
											<span className="hidden sm:inline">Last used</span>
											<span className="sm:hidden">★</span>
										</span>
									)}
								</div>
							</div>
							<div className="space-y-2">
								<div className="flex items-center justify-between">
									<Label
										className="font-medium text-foreground"
										htmlFor="password"
									>
										Password<span className="text-blue-700">*</span>
									</Label>
									<Link
										className="h-auto cursor-pointer p-0 text-primary text-xs sm:text-sm"
										href="/login/forgot"
									>
										<span className="hidden sm:inline">Forgot password?</span>
										<span className="sm:hidden">Forgot?</span>
									</Link>
								</div>
								<div className="relative">
									<Input
										autoComplete="current-password"
										className="h-11 border-none bg-input pr-10 transition-all duration-200 placeholder:text-muted-foreground/50 focus:ring-2 focus:ring-primary/20"
										id="password"
										name="password"
										onChange={(e) => setPassword(e.target.value)}
										placeholder="••••••••"
										required
										type={showPassword ? 'text' : 'password'}
										value={password}
									/>
									<Button
										aria-label={
											showPassword ? 'Hide password' : 'Show password'
										}
										className="absolute top-0 right-0 h-full px-3 text-muted-foreground hover:text-foreground"
										onClick={() => setShowPassword(!showPassword)}
										size="sm"
										type="button"
										variant="link"
									>
										{showPassword ? (
											<EyeSlashIcon className="h-4 w-4" />
										) : (
											<EyeIcon className="h-4 w-4" />
										)}
									</Button>
								</div>
							</div>
							<Button
								className="hover:-translate-y-0.5 relative h-11 w-full overflow-hidden shadow transition-all duration-300 hover:shadow-lg hover:shadow-primary/20"
								disabled={isLoading}
								type="submit"
							>
								{isLoading ? (
									<>
										<SpinnerIcon className="mr-2 h-4 w-4 animate-spin" />
										Signing in...
									</>
								) : (
									'Sign in'
								)}
							</Button>
							<Link href="/login/magic" passHref>
								<Button
									className="flex w-full cursor-pointer items-center justify-center font-medium text-primary hover:text-primary/80 hover:no-underline"
									type="button"
									variant="link"
								>
									<SparkleIcon className="mr-2 h-4 w-4" />
									Sign in with magic link
								</Button>
							</Link>
						</form>
					</div>
				</div>
			</div>
			<div className="mt-2 text-center">
				<p className="text-muted-foreground text-sm">
					Don&apos;t have an account?{' '}
					<Link
						className="font-medium text-primary hover:text-primary/80"
						href="/register"
					>
						Sign up
					</Link>
				</p>
			</div>
		</>
	);
}

export default function Page() {
	return (
		<Suspense
			fallback={
				<div className="flex h-screen items-center justify-center bg-background">
					<div className="relative">
						<div className="absolute inset-0 animate-ping rounded-full bg-primary/20 blur-xl" />
						<SpinnerIcon className="relative h-8 w-8 animate-spin text-primary" />
					</div>
				</div>
			}
		>
			<LoginPage />
		</Suspense>
	);
}<|MERGE_RESOLUTION|>--- conflicted
+++ resolved
@@ -118,11 +118,7 @@
 				<div className="-bottom-40 -left-40 pointer-events-none absolute h-80 w-80 rounded-full blur-3xl" />
 				<div className="relative z-10">
 					<div className="space-y-6">
-<<<<<<< HEAD
-						<div className="grid grid-cols-1 gap-3 lg:grid-cols-2 -mt-2">
-=======
 						<div className="-mt-2 grid grid-cols-1 gap-3 sm:grid-cols-2">
->>>>>>> 58eac131
 							<Button
 								className="relative flex h-11 w-full cursor-pointer items-center justify-center transition-all duration-200 hover:bg-primary/5"
 								disabled={isLoading}
